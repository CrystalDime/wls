--- conflicted
+++ resolved
@@ -177,22 +177,18 @@
     const test_step = b.step("test", "Run all the tests");
     test_step.dependOn(b.getInstallStep());
 
-<<<<<<< HEAD
     const test_filter = b.option(
-=======
+        []const u8,
+        "test-filter",
+        "Skip tests that do not match filter",
+    );
+    
     var tests = b.addTest(.{
         .root_source_file = .{ .path = "tests/tests.zig" },
         .target = target,
         .optimize = .Debug,
     });
 
-    tests.setFilter(b.option(
->>>>>>> 6297536d
-        []const u8,
-        "test-filter",
-        "Skip tests that do not match filter",
-    );
-    var tests = b.addTest("tests/tests.zig");
     tests.setFilter(test_filter);
 
     if (coverage) {
@@ -218,10 +214,12 @@
     });
     test_step.dependOn(&tests.step);
 
-    var src_tests = b.addTest("src/zls.zig");
+    var src_tests = b.addTest(.{
+        .root_source_file = .{ .path = "src/zls.zig" },
+        .target = target,
+        .optimize = .Debug,
+    });
     src_tests.setFilter(test_filter);
-    src_tests.setBuildMode(.Debug);
-    src_tests.setTarget(target);
     test_step.dependOn(&src_tests.step);
 }
 
