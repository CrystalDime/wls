--- conflicted
+++ resolved
@@ -307,24 +307,13 @@
     var without_snippets: CompletionList = undefined;
 
     for (data.builtins) |builtin, i| {
-<<<<<<< HEAD
         const cutoff = std.mem.indexOf(u8, builtin, "(") orelse builtin.len;
 
         const base_completion = types.CompletionItem{
-=======
-        var cutoff = std.mem.indexOf(u8, builtin, "(") orelse builtin.len;
-        const insert_text = if(build_options.no_snippets) builtin[1..cutoff] else builtin[1..];
-
-        temp[i] = .{
->>>>>>> 64c60c71
             .label = builtin[0..cutoff],
             .kind = .Function,
 
             .filterText = builtin[1..cutoff],
-<<<<<<< HEAD
-=======
-            .insertText = insert_text,
->>>>>>> 64c60c71
             .detail = data.builtin_details[i],
             .documentation = .{
                 .kind = .Markdown,
